--- conflicted
+++ resolved
@@ -276,7 +276,6 @@
                 Input points
 
         """
-<<<<<<< HEAD
         self._set_params(**params)
         self.cluster_centers_, self.labels_ = \
                                mean_shift(X,
@@ -284,7 +283,4 @@
                                           seeds=self.seeds,
                                           bin_seeding=self.bin_seeding,
                                           cluster_all=self.cluster_all)
-=======
-        self.cluster_centers_, self.labels_ = mean_shift(X, self.bandwidth)
->>>>>>> eaa9253f
         return self